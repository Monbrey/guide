## Additional changes

Here are some extra topics covered about sharding that you might have concerns about.

### Client#Shard

You should know this one from reading the guide up until this point, but just to make sure, `<client>.shard` is a reference to an instance of [ShardClientUtil]('https://discord.js.org/#/docs/main/stable/class/ShardClientUtil').

<<<<<<< HEAD
### Shard messages
=======
### Shard Messages
>>>>>>> 8b91a1ae

In order for shards to communicate, they must send messages to one another, as they are each their own process. You can listen for these messages by adding the following listener in your `main.js` file:

```js
manager.on('message', (shard, message) => console.log(`Shard[${shard.id}]:${message._eval}:${message._result}`));
```

As the property names would imply, the `_eval` property would be what the shard is attempting to calculate, and the `_result` property would be the output of said calculation. However, these properties are only guaranteed if a _shard_ is sending a message. There will also be an `_error` property, should the calculation have encountered an error.

You can also send messages via `process.send('hello')`, which would not contain the same information. This is why, in the discord.js documentation, you see a `*` for the message type.

### Specific shards

<<<<<<< HEAD
=======
### Specific Shards

>>>>>>> 8b91a1ae
Sometimes you might want to target a specific shard, for various reasons. One of those reasons might be to reboot a specific shard that decided it didn't want to be a shard anymore. You can do this by taking the following snippet (in a command, preferably):

```js
client.shard.broadcastEval('if (this.shard.id === 0) { process.exit() }');
```

This code snippet will ask the first shard (0) to restart. Remember, [Shard#BroadcastEval](https://discord.js.org/#/docs/main/stable/class/ShardClientUtil?scrollTo=broadcastEval) sends a message to **all** shards, so you have to check if it's on the shard you want.

<<<<<<< HEAD
### shardArgs
=======
### ShardArgs
>>>>>>> 8b91a1ae

Take the following code snippet for example, with some _shardArgs_ passed to it.

```js
const manager = new ShardingManager('./bot.js', { shardArgs: ['--ansi', '--color', '--trace-warnings'], token });
```

The shardArgs are what you would normally pass if you ran your bot without sharding, like so: `node bot.js --ansi --color --trace-warnings`, and are available in `process.argv`, which contain an array of command line arguments used to execute the script.

### Eval Arguments

There may come a point where you will want to pass functions or arguments from the outer scope into a broadcastEval.

```js
client.shard.broadcastEval(`(${funcName})('${arg}')`)
```

In this small snippet, I am passing an entire function through the eval, and it needs to be encased in parenthesis otherwise it will throw errors on its way there. Another set of parenthesis is needed so the function actually *gets called*. Finally, the passing of the argument itself, which varies slightly depending on what type of argument you are passing. If it's a string, you must wrap it in quotes, otherwise it will be interpreted as is and throw a syntax error, because it won't be a string by the time it gets there.
Now, what if you wanted to call a function from *within* the client context? That is to say, you are not passing a function. It would look something like this:

```js
client.shard.broadcastEval(`this.${funcName}(${args});`);
```

Looks a bit weird, for sure. At the end of the day, this would become `client.funcName(args)` once it gets through. This is handy if you have extended your client object with your own class and wish to call some of its methods manually.

## Online Examples

Here are some popular examples if you still need more resources.

* [SNEK's Google Bot](https://github.com/devsnek/googlebot)
* [WeebDev's Listen.moe](https://github.com/WeebDev/Listen.moe-Discord)<|MERGE_RESOLUTION|>--- conflicted
+++ resolved
@@ -6,11 +6,7 @@
 
 You should know this one from reading the guide up until this point, but just to make sure, `<client>.shard` is a reference to an instance of [ShardClientUtil]('https://discord.js.org/#/docs/main/stable/class/ShardClientUtil').
 
-<<<<<<< HEAD
 ### Shard messages
-=======
-### Shard Messages
->>>>>>> 8b91a1ae
 
 In order for shards to communicate, they must send messages to one another, as they are each their own process. You can listen for these messages by adding the following listener in your `main.js` file:
 
@@ -24,11 +20,6 @@
 
 ### Specific shards
 
-<<<<<<< HEAD
-=======
-### Specific Shards
-
->>>>>>> 8b91a1ae
 Sometimes you might want to target a specific shard, for various reasons. One of those reasons might be to reboot a specific shard that decided it didn't want to be a shard anymore. You can do this by taking the following snippet (in a command, preferably):
 
 ```js
@@ -37,11 +28,7 @@
 
 This code snippet will ask the first shard (0) to restart. Remember, [Shard#BroadcastEval](https://discord.js.org/#/docs/main/stable/class/ShardClientUtil?scrollTo=broadcastEval) sends a message to **all** shards, so you have to check if it's on the shard you want.
 
-<<<<<<< HEAD
 ### shardArgs
-=======
-### ShardArgs
->>>>>>> 8b91a1ae
 
 Take the following code snippet for example, with some _shardArgs_ passed to it.
 
